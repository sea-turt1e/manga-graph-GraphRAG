--- conflicted
+++ resolved
@@ -47,10 +47,6 @@
 
     def __init__(self):
         """Initialize the standard recommender"""
-<<<<<<< HEAD
-        self.llm = ChatOpenAI(model="gpt-4.1-nano", temperature=0.7, openai_api_key=os.getenv("OPENAI_API_KEY"))
-=======
->>>>>>> 414d2dc0
         self._init_prompts()
 
     def _init_prompts(self):
